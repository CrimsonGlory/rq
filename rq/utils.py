--- conflicted
+++ resolved
@@ -12,16 +12,8 @@
 import numbers
 import sys
 import datetime as dt
-<<<<<<< HEAD
-import typing as t
-
-from collections.abc import Iterable
-from typing import List, Union
-=======
 from collections.abc import Iterable
 from typing import TYPE_CHECKING, Dict, List, Optional, Any, Callable, Tuple, Union
->>>>>>> fdb14df1
-
 
 if TYPE_CHECKING:
     from redis import Redis
